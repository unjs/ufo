--- conflicted
+++ resolved
@@ -1,14 +1,6 @@
-<<<<<<< HEAD
-export * from './encoding'
-export * from './parse'
-export * from './query'
-export * from './url'
-export * from './filter'
-export * from './utils'
-=======
 export * from "./encoding";
 export * from "./parse";
 export * from "./query";
 export * from "./url";
-export * from "./utils";
->>>>>>> f8bf741a
+export * from "./filter";
+export * from "./utils";