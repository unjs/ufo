--- conflicted
+++ resolved
@@ -13,23 +13,15 @@
   | boolean
   | Array<QueryValue>
   | Record<string, any>;
-<<<<<<< HEAD
-export type ParsedQueryValue = string | Array<ParsedQueryValue>;
+
 export type QueryObject = Record<string, QueryValue | QueryValue[]>;
-export type ParsedQueryObject = Record<string, ParsedQueryValue>;
 
-export function parseQuery<T extends ParsedQueryObject = ParsedQueryObject>(
+export type ParsedQuery = Record<string, string | string[]>;
+
+export function parseQuery<T extends ParsedQuery = ParsedQuery>(
   parametersString = ""
 ): T {
-  const object = {} as ParsedQueryObject;
-=======
-
-export type QueryObject = Record<string, QueryValue | QueryValue[]>;
-export type ParsedQuery = Record<string, string | string[]>;
-
-export function parseQuery(parametersString = ""): ParsedQuery {
   const object: ParsedQuery = {};
->>>>>>> afaa7a8b
   if (parametersString[0] === "?") {
     parametersString = parametersString.slice(1);
   }
@@ -38,11 +30,7 @@
     if (s.length < 2) {
       continue;
     }
-<<<<<<< HEAD
-    const key: keyof ParsedQueryObject = decode(s[1]);
-=======
     const key = decodeQueryKey(s[1]);
->>>>>>> afaa7a8b
     if (key === "__proto__" || key === "constructor") {
       continue;
     }
