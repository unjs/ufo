--- conflicted
+++ resolved
@@ -5,14 +5,9 @@
   encodeQueryValue
 } from "./encoding";
 
-<<<<<<< HEAD
-type QueryType = string | string[] | undefined
+export type QueryType = string | undefined | null
 export type QueryValue = QueryType | Record<string, QueryType>
-export type QueryObject = Record<string, QueryValue>
-=======
-export type QueryValue = string | undefined | null
 export type QueryObject = Record<string, QueryValue | QueryValue[]>
->>>>>>> ab3d4ebe
 
 export function parseQuery (parametersString: string = ""): QueryObject {
   const object: QueryObject = {};
@@ -52,28 +47,24 @@
     return value.map(_value => `${encodeQueryKey(key)}=${encodeQueryValue(_value)}`).join("&");
   }
 
-<<<<<<< HEAD
-  if (typeof val === 'object') {
-    return Object.entries(val)
+  if (typeof value === 'object') {
+    return Object.entries(value)
       .map(([objKey, objVal]) => {
         let thisKey = `${key}[${objKey}]`
-        const thisValue = encodeQueryItem(objKey, objVal)
+        const thisValue = encodeQueryItem(objKey, objVal);
 
-        const nextKey = decodeQueryValue(thisValue).match(/\[(.*?)]/) || []
+        const nextKey = decodeQueryValue(thisValue).match(/\[(.*?)]/) || [];
 
         if (nextKey.length === 2) {
-          thisKey += `[${nextKey[1]}]`
+          thisKey += `[${nextKey[1]}]`;
         }
 
-        return `${encodeQueryKey(thisKey)}=${thisValue.split('=').pop()}`
+        return `${encodeQueryKey(thisKey)}=${thisValue.split('=').pop()}`;
       })
-      .join('&')
+      .join('&');
   }
 
-  return `${encodeQueryKey(key)}=${encodeQueryValue(val)}`
-=======
-  return `${encodeQueryKey(key)}=${encodeQueryValue(value)}`;
->>>>>>> ab3d4ebe
+  return `${encodeQueryKey(key)}=${encodeQueryValue(value)}`
 }
 
 export function stringifyQuery (query: QueryObject) {
