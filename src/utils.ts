--- conflicted
+++ resolved
@@ -1,15 +1,6 @@
 import { $URL } from "./url";
 import { parseURL, stringifyParsedURL } from "./parse";
-<<<<<<< HEAD
-import {
-  QueryObject,
-  parseQuery,
-  stringifyQuery,
-  ParsedQueryObject,
-} from "./query";
-=======
-import { ParsedQuery, QueryObject, parseQuery, stringifyQuery } from "./query";
->>>>>>> afaa7a8b
+import { QueryObject, parseQuery, stringifyQuery, ParsedQuery } from "./query";
 import { decode } from "./encoding";
 
 export function isRelative(inputString: string) {
@@ -141,15 +132,10 @@
   return stringifyParsedURL(parsed);
 }
 
-<<<<<<< HEAD
-export function getQuery<T extends ParsedQueryObject = ParsedQueryObject>(
+export function getQuery<T extends ParsedQuery = ParsedQuery>(
   input: string
 ): T {
   return parseQuery<T>(parseURL(input).search);
-=======
-export function getQuery(input: string): ParsedQuery {
-  return parseQuery(parseURL(input).search);
->>>>>>> afaa7a8b
 }
 
 export function isEmptyURL(url: string) {
