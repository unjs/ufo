--- conflicted
+++ resolved
@@ -58,29 +58,19 @@
   get searchParams (): URLSearchParams {
     const p = new URLSearchParams();
     for (const name in this.query) {
-<<<<<<< HEAD
-      const value = this.query[name]
+      const value = this.query[name];
 
       const appendValues = (name, value) => {
         if (Array.isArray(value)) {
-          value.forEach(v => p.append(name, v))
+          for (const v of value) { p.append(name, v); }
         } else if (typeof value === 'object') {
-          Object.entries(value).forEach(([objKey, objVal]) => {
-            appendValues(`${name}[${objKey}]`, objVal)
-          })
+          for (const [objKey, objVal] of Object.entries(value)) { appendValues(`${name}[${objKey}]`, objVal); }
         } else {
-          p.append(name, value || '')
+          p.append(name, value || '');
         }
-=======
-      const value = this.query[name];
-      if (Array.isArray(value)) {
-        for (const v of value) { p.append(name, v); }
-      } else {
-        p.append(name, value || "");
->>>>>>> ab3d4ebe
       }
 
-      appendValues(name, value)
+      appendValues(name, value);
     }
     return p;
   }
