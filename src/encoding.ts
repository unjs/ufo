// @ts-ignore
import { toASCII } from "./punycode";

// Utils used from https://github.com/vuejs/vue-router-next/blob/master/src/encoding.ts (Author @posva)

<<<<<<< HEAD
const HASH_RE = /#/g // %23
const AMPERSAND_RE = /&/g // %26
const SLASH_RE = /\//g // %2F
const EQUAL_RE = /=/g // %3D
const IM_RE = /\?/g // %3F
const PLUS_RE = /\+/g // %2B
const BRACKET_OPEN_RE = /\[/g // %5B
const BRACKET_CLOSE_RE = /]/g // %5D
=======
const HASH_RE = /#/g; // %23
const AMPERSAND_RE = /&/g; // %26
const SLASH_RE = /\//g; // %2F
const EQUAL_RE = /=/g; // %3D
const IM_RE = /\?/g; // %3F
const PLUS_RE = /\+/g; // %2B
>>>>>>> ab3d4ebe

const ENC_BRACKET_OPEN_RE = /%5b/gi; // [
const ENC_BRACKET_CLOSE_RE = /%5d/gi; // ]
const ENC_CARET_RE = /%5e/gi; // ^
const ENC_BACKTICK_RE = /%60/gi; // `
const ENC_CURLY_OPEN_RE = /%7b/gi; // {
const ENC_PIPE_RE = /%7c/gi; // |
const ENC_CURLY_CLOSE_RE = /%7d/gi; // }
const ENC_SPACE_RE = /%20/gi;
const ENC_SLASH_RE = /%2f/gi;
const ENC_ENC_SLASH_RE = /%252f/gi;

/**
 * Encode characters that need to be encoded on the path, search and hash
 * sections of the URL.
 *
 * @internal
 * @param text - string to encode
 * @returns encoded string
 */
export function encode (text: string | number): string {
  return encodeURI("" + text)
    .replace(ENC_PIPE_RE, "|")
    .replace(ENC_BRACKET_OPEN_RE, "[")
    .replace(ENC_BRACKET_CLOSE_RE, "]");
}

/**
 * Encode characters that need to be encoded on the hash section of the URL.
 *
 * @param text - string to encode
 * @returns encoded string
 */
export function encodeHash (text: string): string {
  return encode(text)
    .replace(ENC_CURLY_OPEN_RE, "{")
    .replace(ENC_CURLY_CLOSE_RE, "}")
    .replace(ENC_CARET_RE, "^");
}

/**
 * Encode characters that need to be encoded query values on the query
 * section of the URL.
 *
 * @param text - string to encode
 * @returns encoded string
 */
export function encodeQueryValue (text: string | number): string {
  return (
    encode(text)
      // Encode the space as +, encode the + to differentiate it from the space
      .replace(PLUS_RE, "%2B")
      .replace(ENC_SPACE_RE, "+")
      .replace(HASH_RE, "%23")
      .replace(AMPERSAND_RE, "%26")
      .replace(ENC_BACKTICK_RE, "`")
      .replace(ENC_CURLY_OPEN_RE, "{")
      .replace(ENC_CURLY_CLOSE_RE, "}")
      .replace(ENC_CARET_RE, "^")
  );
}

/**
 * Like `encodeQueryValue` but also encodes the following characters: `=[]`.
 *
 * @param text - string to encode
 */
export function encodeQueryKey (text: string | number): string {
<<<<<<< HEAD
  return encodeQueryValue(text)
    .replace(EQUAL_RE, '%3D')
    .replace(BRACKET_OPEN_RE, '%5B')
    .replace(BRACKET_CLOSE_RE, '%5D')
=======
  return encodeQueryValue(text).replace(EQUAL_RE, "%3D");
>>>>>>> ab3d4ebe
}

/**
 * Encode characters that need to be encoded on the path section of the URL.
 *
 * @param text - string to encode
 * @returns encoded string
 */
export function encodePath (text: string | number): string {
  return encode(text)
    .replace(HASH_RE, "%23")
    .replace(IM_RE, "%3F")
    .replace(ENC_ENC_SLASH_RE, "%2F")
    .replace(AMPERSAND_RE, "%26")
    .replace(PLUS_RE, "%2B");
}

/**
 * Encode characters that need to be encoded on the path section of the URL as a
 * param. This function encodes everything {@link encodePath} does plus the
 * slash (`/`) character.
 *
 * @param text - string to encode
 * @returns encoded string
 */
export function encodeParam (text: string | number): string {
  return encodePath(text).replace(SLASH_RE, "%2F");
}

/**
 * Decode text using `decodeURIComponent`. Returns the original text if it
 * fails.
 *
 * @param text - string to decode
 * @returns decoded string
 */
export function decode (text: string | number = ""): string {
  try {
    return decodeURIComponent("" + text);
  } catch {
    return "" + text;
  }
}

/**
 * Decode path section of URL (consitant with encodePath for slash encoding).
 *
 * @param text - string to decode
 * @returns decoded string
 */
export function decodePath (text: string): string {
  return decode(text.replace(ENC_SLASH_RE, "%252F"));
}

/**
 * Decode query value (consitant with encodeQueryValue for plus encoding).
 *
 * @param text - string to decode
 * @returns decoded string
 */
export function decodeQueryValue (text: string): string {
  return decode(text.replace(PLUS_RE, " "));
}

export function encodeHost (name: string = "") {
  return toASCII(name);
}<|MERGE_RESOLUTION|>--- conflicted
+++ resolved
@@ -3,23 +3,14 @@
 
 // Utils used from https://github.com/vuejs/vue-router-next/blob/master/src/encoding.ts (Author @posva)
 
-<<<<<<< HEAD
-const HASH_RE = /#/g // %23
-const AMPERSAND_RE = /&/g // %26
-const SLASH_RE = /\//g // %2F
-const EQUAL_RE = /=/g // %3D
-const IM_RE = /\?/g // %3F
-const PLUS_RE = /\+/g // %2B
-const BRACKET_OPEN_RE = /\[/g // %5B
-const BRACKET_CLOSE_RE = /]/g // %5D
-=======
 const HASH_RE = /#/g; // %23
 const AMPERSAND_RE = /&/g; // %26
 const SLASH_RE = /\//g; // %2F
 const EQUAL_RE = /=/g; // %3D
 const IM_RE = /\?/g; // %3F
 const PLUS_RE = /\+/g; // %2B
->>>>>>> ab3d4ebe
+const BRACKET_OPEN_RE = /\[/g; // %5B
+const BRACKET_CLOSE_RE = /]/g; // %5D
 
 const ENC_BRACKET_OPEN_RE = /%5b/gi; // [
 const ENC_BRACKET_CLOSE_RE = /%5d/gi; // ]
@@ -88,14 +79,10 @@
  * @param text - string to encode
  */
 export function encodeQueryKey (text: string | number): string {
-<<<<<<< HEAD
   return encodeQueryValue(text)
-    .replace(EQUAL_RE, '%3D')
-    .replace(BRACKET_OPEN_RE, '%5B')
-    .replace(BRACKET_CLOSE_RE, '%5D')
-=======
-  return encodeQueryValue(text).replace(EQUAL_RE, "%3D");
->>>>>>> ab3d4ebe
+    .replace(EQUAL_RE, "%3D"
+      .replace(BRACKET_OPEN_RE, '%5B')
+      .replace(BRACKET_CLOSE_RE, '%5D'));
 }
 
 /**
