--- conflicted
+++ resolved
@@ -27,25 +27,7 @@
     "test": "pnpm lint && vitest run"
   },
   "devDependencies": {
-<<<<<<< HEAD
     "radix3": "1.0.0",
-    "@nuxtjs/eslint-config-typescript": "latest",
-    "@types/flat": "latest",
-    "@types/node": "latest",
-    "c8": "^7.11.3",
-    "eslint": "latest",
-    "standard-version": "latest",
-    "typescript": "latest",
-    "unbuild": "latest",
-    "vitest": "latest"
-  },
-  "build": {
-    "rollup": {
-      "inlineDependencies": true
-    }
-  },
-  "packageManager": "pnpm@7.5.0"
-=======
     "@types/node": "^18.11.9",
     "@vitest/coverage-c8": "^0.25.3",
     "eslint": "^8.28.0",
@@ -55,6 +37,10 @@
     "unbuild": "^0.9.4",
     "vitest": "^0.25.3"
   },
+  "build": {
+    "rollup": {
+      "inlineDependencies": true
+    }
+  },
   "packageManager": "pnpm@7.17.0"
->>>>>>> f8bf741a
 }